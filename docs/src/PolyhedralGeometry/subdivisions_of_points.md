```@meta
CurrentModule = Oscar
```

```@setup oscar
using Oscar
```

```@contents
Pages = ["subdivision_of_points.md"]
```

# Subdivisions of Points

## Introduction

Let $\mathbb{F}$ be an ordered field; the default is that
$\mathbb{F}=\mathbb{Q}$ is the field of rational numbers and other fields are
not yet supported everywhere in the implementation.

A *subdivision of points* consists of

- a finite set $\mathcal{P}\subseteq\mathbb{F}^n$ of points; and
- a finite set of cells $\mathcal{S}\subseteq 2^{\mathcal{P}}$.

The cells are only allowed to intersect in common faces. In contrast to the
maximal cones of a polyhedral fan or the maximal polytopes of a polyhedral
complex, cells are allowed to have interior points here, i.e. they are not
given in terms of their vertices.


## Construction

There are two ways to construct a subdivision of points. First, one can specify
the cells directly. Second, one can assign a weight or height to every point,
take the convex hull and take the cells corresponding to facets visible from
below ("lower envelope"). Not every subdivision of points comes from a weight
vector, but if it does, it is called `regular`.


```@docs
SubdivisionOfPoints(Points::Union{Oscar.MatElem,AbstractMatrix}, Incidence::IncidenceMatrix)
SubdivisionOfPoints(Points::Union{Oscar.MatElem,AbstractMatrix}, Weights::AbstractVector)
```

From a subdivision of points one can construct the
[`secondary_cone(SOP::SubdivisionOfPoints) `](@ref), i.e. the cone that is the
closure of the set of all weight vectors realizing that subdivision.

## Saving and loading

Objects of type `SubdivisionsOfPoints` can be saved to a file and loaded from a
file in the following way:
```@repl oscar
moaepts = [4 0 0; 0 4 0; 0 0 4; 2 1 1; 1 2 1; 1 1 2]
moaeincidence = IncidenceMatrix([[4,5,6],[1,4,2],[2,4,5],[2,3,5],[3,5,6],[1,3,6],[1,4,6]])
MOAE = SubdivisionOfPoints(moaepts, moaeincidence)
save(MOAE, "moae.sop");
SOP = load("moae.sop");
isregular(SOP)
```
The file is in JSON format and contains all previously gathered data belonging
to the underlying polymake object. In particular, this file can now be read by
both polymake and Oscar.
<<<<<<< HEAD


```@docs
save_subdivisionofpoints(SOP::SubdivisionOfPoints, filename::String)
load_subdivisionofpoints(filename::String)
```

## Auxiliary functions
```@docs
ambient_dim(SOP::SubdivisionOfPoints)
isregular(SOP::SubdivisionOfPoints)
maximal_cells
min_weights
n_maximal_cells(SOP::SubdivisionOfPoints)
points(SOP::SubdivisionOfPoints)
secondary_cone
```
=======
>>>>>>> bdd3e86c
<|MERGE_RESOLUTION|>--- conflicted
+++ resolved
@@ -62,13 +62,7 @@
 The file is in JSON format and contains all previously gathered data belonging
 to the underlying polymake object. In particular, this file can now be read by
 both polymake and Oscar.
-<<<<<<< HEAD
 
-
-```@docs
-save_subdivisionofpoints(SOP::SubdivisionOfPoints, filename::String)
-load_subdivisionofpoints(filename::String)
-```
 
 ## Auxiliary functions
 ```@docs
@@ -79,6 +73,4 @@
 n_maximal_cells(SOP::SubdivisionOfPoints)
 points(SOP::SubdivisionOfPoints)
 secondary_cone
-```
-=======
->>>>>>> bdd3e86c
+```