@misc{DF20,
  author={De Franceschi, G.},
  title={Centralizers and conjugacy classes in finite classical groups},
  howpublished={arXiv:2008.12651},
  url={http://export.arxiv.org/abs/2008.12651},
  year=2020
}

@article{Tay87,
  author={D. E. Taylor},
  title={Pairs of Generators for Matrix Groups. I},
  journal={The Cayley Bulletin},
  volume={3},
  year=1987,
  pages={76--85}
}

@article{Wil13,
    AUTHOR = {Wilson, James B.},
     TITLE = {Optimal algorithms of Gram-Schmidt type},
   JOURNAL = {Linear Algebra Appl.},
  FJOURNAL = {Linear Algebra and its Applications},
    VOLUME = {438},
      YEAR = {2013},
    NUMBER = {12},
     PAGES = {4573--4583},
      ISSN = {0024-3795},
   MRCLASS = {16Z05 (15A63)},
  MRNUMBER = {3039211},
       DOI = {10.1016/j.laa.2013.02.026},
       URL = {https://doi.org/10.1016/j.laa.2013.02.026},
}

@book{GP08,
    AUTHOR = {Greuel, Gert-Martin and Pfister, Gerhard},
     TITLE = {A Singular introduction to commutative algebra.
              With contributions by Olaf Bachmann, Christoph Lossen
              and Hans Sch\"{o}nemann. 2nd extended ed.},
      NOTE = {With 1 CD-ROM (Windows, Macintosh and UNIX)},
 PUBLISHER = {Springer, Berlin},
      YEAR = {2008},
     PAGES = {xx+689},
      ISBN = {978-3-540-73541-0},
   MRCLASS = {13-01 (13-04)},
  MRNUMBER = {2363237},
       URL = {http://link.springer.com/book/10.1007%2F978-3-540-73542-7},
}

@book{DL06,
    AUTHOR = {Decker, Wolfram and Lossen, Christoph},
     TITLE = {Computing in algebraic geometry.
              A quick start using SINGULAR},
    SERIES = {Algorithms and Computation in Mathematics},
    VOLUME = {16},
 PUBLISHER = {Springer-Verlag, Berlin; Hindustan Book Agency, New Delhi},
      YEAR = {2006},
     PAGES = {xvi+327},
      ISBN = {978-3-540-28992-0; 3-540-28992-5},
   MRCLASS = {14Qxx (13P10)},
  MRNUMBER = {2220403},
MRREVIEWER = {Ali Sinan Sert\"{o}z},
}

@book{DP13,
    AUTHOR = {Decker, Wolfram and Pfister, Gerhard},
     TITLE = {A first course in computational algebraic geometry},
    SERIES = {African Institute of Mathematics (AIMS) Library Series},
 PUBLISHER = {Cambridge University Press, Cambridge},
      YEAR = {2013},
     PAGES = {viii+118},
      ISBN = {978-1-107-61253-2},
   MRCLASS = {14-01 (13P99 14Q99 65D18)},
  MRNUMBER = {3052757},
MRREVIEWER = {Gian Mario Besana},
       DOI = {10.1017/CBO9781139565769},
       URL = {https://doi.org/10.1017/CBO9781139565769},
}

@incollection{KL91,
    AUTHOR = {Krick, Teresa and Logar, Alessandro},
     TITLE = {An algorithm for the computation of the radical of an ideal in
              the ring of polynomials},
 BOOKTITLE = {Applied algebra, algebraic algorithms and error-correcting
              codes (New Orleans, LA, 1991)},
    SERIES = {Lecture Notes in Comput. Sci.},
    VOLUME = {539},
     PAGES = {195--205},
 PUBLISHER = {Springer, Berlin},
      YEAR = {1991},
   MRCLASS = {68Q40 (13P10)},
  MRNUMBER = {1229320},
       DOI = {10.1007/3-540-54522-0\_108},
       URL = {https://doi.org/10.1007/3-540-54522-0_108},
}

@article{Kem02,
    AUTHOR = {Kemper, Gregor},
     TITLE = {The calculation of radical ideals in positive characteristic},
   JOURNAL = {J. Symbolic Comput.},
  FJOURNAL = {Journal of Symbolic Computation},
    VOLUME = {34},
      YEAR = {2002},
    NUMBER = {3},
     PAGES = {229--238},
      ISSN = {0747-7171},
   MRCLASS = {13P10 (13F20 68W30)},
  MRNUMBER = {1935080},
MRREVIEWER = {Karin Gatermann},
       DOI = {10.1006/jsco.2002.0560},
       URL = {https://doi.org/10.1006/jsco.2002.0560},
}

@article{PSS11,
    AUTHOR = {Pfister, Gerhard and Sadiq, Afshan and Steidel, Stefan},
     TITLE = {An algorithm for primary decomposition in polynomial rings
              over the integers},
   JOURNAL = {Cent. Eur. J. Math.},
  FJOURNAL = {Central European Journal of Mathematics},
    VOLUME = {9},
      YEAR = {2011},
    NUMBER = {4},
     PAGES = {897--904},
      ISSN = {1895-1074},
   MRCLASS = {13F20 (13P10)},
  MRNUMBER = {2805321},
MRREVIEWER = {Parviz Sahandi},
       DOI = {10.2478/s11533-011-0037-8},
       URL = {https://doi.org/10.2478/s11533-011-0037-8},
}

@incollection{GTZ88,
    AUTHOR = {Gianni, Patrizia and Trager, Barry and Zacharias, Gail},
     TITLE = {Gr\"{o}bner bases and primary decomposition of polynomial ideals},
 BOOKTITLE = {Computational aspects of commutative algebra},
   JOURNAL = {J. Symbolic Comput.},
  FJOURNAL = {Journal of Symbolic Computation},
 PUBLISHER = {Elsevier Ltd, Oxford},
    VOLUME = {6},
      YEAR = {1988},
     PAGES = {149--167},
      ISSN = {0747-7171},
   MRCLASS = {68Q40 (13-04 13A17)},
  MRNUMBER = {988410},
MRREVIEWER = {Daniel Lazard},
       DOI = {10.1016/S0747-7171(88)80040-3},
       URL = {https://doi.org/10.1016/S0747-7171(88)80040-3},
}

@article{SY96,
    AUTHOR = {Shimoyama, Takeshi and Yokoyama, Kazuhiro},
     TITLE = {Localization and primary decomposition of polynomial ideals},
   JOURNAL = {J. Symbolic Comput.},
  FJOURNAL = {Journal of Symbolic Computation},
    VOLUME = {22},
      YEAR = {1996},
    NUMBER = {3},
     PAGES = {247--277},
      ISSN = {0747-7171},
   MRCLASS = {13P10 (68Q40)},
  MRNUMBER = {1427183},
MRREVIEWER = {G\'{a}bor Hetyei},
       DOI = {10.1006/jsco.1996.0052},
       URL = {https://doi.org/10.1006/jsco.1996.0052},
}

@article{EHV92,
    AUTHOR = {Eisenbud, David and Huneke, Craig and Vasconcelos, Wolmer},
     TITLE = {Direct methods for primary decomposition},
   JOURNAL = {Invent. Math.},
  FJOURNAL = {Inventiones Mathematicae},
    VOLUME = {110},
      YEAR = {1992},
    NUMBER = {2},
     PAGES = {207--235},
      ISSN = {0020-9910},
   MRCLASS = {13P10 (13B25 13C99)},
  MRNUMBER = {1185582},
MRREVIEWER = {Joachim Apel},
       DOI = {10.1007/BF01231331},
       URL = {https://doi.org/10.1007/BF01231331},
}

@article{GLS10,
    AUTHOR = {Greuel, Gert-Martin and Laplagne, Santiago and Seelisch,
              Frank},
     TITLE = {Normalization of rings},
   JOURNAL = {J. Symbolic Comput.},
  FJOURNAL = {Journal of Symbolic Computation},
    VOLUME = {45},
      YEAR = {2010},
    NUMBER = {9},
     PAGES = {887--901},
      ISSN = {0747-7171},
   MRCLASS = {13B22 (68W30)},
  MRNUMBER = {2661161},
MRREVIEWER = {Jo\~{a}o Nivaldo Tomazella},
       DOI = {10.1016/j.jsc.2010.04.002},
       URL = {https://doi.org/10.1016/j.jsc.2010.04.002},
}

@article{ES96,
    AUTHOR = {Eisenbud, David and Sturmfels, Bernd},
     TITLE = {Binomial ideals},
   JOURNAL = {Duke Math. J.},
  FJOURNAL = {Duke Mathematical Journal},
    VOLUME = {84},
      YEAR = {1996},
    NUMBER = {1},
     PAGES = {1--45},
      ISSN = {0012-7094},
   MRCLASS = {13P10 (13A30 14M25)},
  MRNUMBER = {1394747},
MRREVIEWER = {P. Schenzel},
       DOI = {10.1215/S0012-7094-96-08401-X},
       URL = {https://doi.org/10.1215/S0012-7094-96-08401-X},
}

@article{OMdCS00,
    AUTHOR = {Ojeda Martínez de Castilla, Ignacio and Sánchez, Ramón Peidra},
     TITLE = {Cellular binomial ideals. Primary decomposition of binomial
              ideals},
   JOURNAL = {J. Symbolic Comput.},
  FJOURNAL = {Journal of Symbolic Computation},
    VOLUME = {30},
      YEAR = {2000},
    NUMBER = {4},
     PAGES = {383--400},
      ISSN = {0747-7171},
   MRCLASS = {13P10 (13F20)},
  MRNUMBER = {1784749},
MRREVIEWER = {Marcel Morales},
       DOI = {10.1006/jsco.1999.0413},
       URL = {https://doi.org/10.1006/jsco.1999.0413},
}

@article{Kah10,
    AUTHOR = {Kahle, Thomas},
     TITLE = {Decompositions of binomial ideals},
   JOURNAL = {Ann. Inst. Statist. Math.},
  FJOURNAL = {Annals of the Institute of Statistical Mathematics},
    VOLUME = {62},
      YEAR = {2010},
    NUMBER = {4},
     PAGES = {727--745},
      ISSN = {0020-3157},
   MRCLASS = {13-04 (13F20 60J20 62-04 65Y15 68W30)},
  MRNUMBER = {2652314},
       DOI = {10.1007/s10463-010-0290-9},
       URL = {https://doi.org/10.1007/s10463-010-0290-9},
}


@article{EM16,
    AUTHOR = {Eser, Zekiye Sahin and Matusevich, Laura Felicia},
     TITLE = {Decompositions of cellular binomial ideals},
   JOURNAL = {J. Lond. Math. Soc. (2)},
  FJOURNAL = {Journal of the London Mathematical Society. Second Series},
    VOLUME = {94},
      YEAR = {2016},
    NUMBER = {2},
     PAGES = {409--426},
      ISSN = {0024-6107},
   MRCLASS = {13F20 (13C05 13P10 52B20)},
  MRNUMBER = {3556446},
MRREVIEWER = {Irena Swanson},
       DOI = {10.1112/jlms/jdw012},
       URL = {https://doi.org/10.1112/jlms/jdw012},
}

@article{EM19,
    AUTHOR = {Eser, Zekiye Sahin and Matusevich, Laura Felicia},
     TITLE = {Corrigendum: Decompositions of cellular binomial ideals:
              (J. Lond. Math. Soc. 94 (2016) 409--426)},
   JOURNAL = {J. Lond. Math. Soc. (2)},
  FJOURNAL = {Journal of the London Mathematical Society. Second Series},
    VOLUME = {100},
      YEAR = {2019},
    NUMBER = {2},
     PAGES = {717--719},
      ISSN = {0024-6107},
   MRCLASS = {13F20 (13C05 13P10 52B20)},
  MRNUMBER = {4017161},
       DOI = {10.1112/jlms.12232},
       URL = {https://doi.org/10.1112/jlms.12232},
}

<<<<<<< HEAD
@Book{JT13,
  author = 	 {Joswig, Michael and Theobald, Thorsten},
  title = 	 {Polyhedral and Algebraic Methods in Computational Geometry},
  publisher = 	 {Springer},
  year = 	 {2013}
}

@BOOK{Zie95,
  title = {Lectures on polytopes},
  publisher = {Springer-Verlag},
  year = {1995},
  author = {Ziegler, Günter M.},
  volume = {152},
  pages = {x+370},
  series = {Graduate Texts in Mathematics},
  address = {New York},
  isbn = {0-387-94365-X},
  mrclass = {52Bxx},
  mrnumber = {MR1311028 (96a:52011)},
  mrreviewer = {Margaret M. Bayer}
=======

@inproceedings{BDLP19,
  TITLE = {{Computing integral bases via localization and Hensel lifting}},
  AUTHOR = {Böhm, Janko and Decker, Wolfram and Laplagne, Santiago and Pfister, Gerhard},
  URL = {https://hal.inria.fr/hal-02912148},
  BOOKTITLE = {{MEGA 2019 - International Conference on Effective Methods in Algebraic Geometry}},
  ADDRESS = {Madrid, Spain},
  YEAR = {2019},
  KEYWORDS = {Normalization ; integral closure ; integral basis ; curve singularity ; Puiseux series},
  PDF = {https://hal.inria.fr/hal-02912148/file/07.pdf},
  HAL_ID = {hal-02912148},
  HAL_VERSION = {v1},
>>>>>>> d2c417e2
}<|MERGE_RESOLUTION|>--- conflicted
+++ resolved
@@ -284,7 +284,6 @@
        URL = {https://doi.org/10.1112/jlms.12232},
 }
 
-<<<<<<< HEAD
 @Book{JT13,
   author = 	 {Joswig, Michael and Theobald, Thorsten},
   title = 	 {Polyhedral and Algebraic Methods in Computational Geometry},
@@ -305,7 +304,7 @@
   mrclass = {52Bxx},
   mrnumber = {MR1311028 (96a:52011)},
   mrreviewer = {Margaret M. Bayer}
-=======
+}
 
 @inproceedings{BDLP19,
   TITLE = {{Computing integral bases via localization and Hensel lifting}},
@@ -318,5 +317,4 @@
   PDF = {https://hal.inria.fr/hal-02912148/file/07.pdf},
   HAL_ID = {hal-02912148},
   HAL_VERSION = {v1},
->>>>>>> d2c417e2
 }