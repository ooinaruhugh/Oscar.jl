--- conflicted
+++ resolved
@@ -30,13 +30,8 @@
 GAP = "0.9.4"
 Hecke = "0.19.2"
 JSON = "^0.20, ^0.21"
-<<<<<<< HEAD
-Nemo = "0.34.3"
+Nemo = "0.35.1"
 Polymake = "0.11.0"
-=======
-Nemo = "0.35.1"
-Polymake = "0.10.0"
->>>>>>> 9e6c289e
 Preferences = "1"
 RandomExtensions = "0.4.3"
 RecipesBase = "1.2.1"
