name = "Oscar"
uuid = "f1435218-dba5-11e9-1e4d-f1a5fab5fc13"
authors = ["The OSCAR Team <oscar@mathematik.uni-kl.de>"]
version = "0.12.1-DEV"

[deps]
AbstractAlgebra = "c3fe647b-3220-5bb0-a1ea-a7954cac585d"
AlgebraicSolving = "66b61cbe-0446-4d5d-9090-1ff510639f9d"
DocStringExtensions = "ffbed154-4ef7-542d-bbb7-c09d3a79fcae"
GAP = "c863536a-3901-11e9-33e7-d5cd0df7b904"
Hecke = "3e1990a7-5d81-5526-99ce-9ba3ff248f21"
JSON = "682c06a0-de6a-54ab-a142-c8b1cf79cde6"
Nemo = "2edaba10-b0f1-5616-af89-8c11ac63239a"
Pkg = "44cfe95a-1eb2-52ea-b672-e2afdf69b78f"
Polymake = "d720cf60-89b5-51f5-aff5-213f193123e7"
Preferences = "21216c6a-2e73-6563-6e65-726566657250"
Random = "9a3f8284-a2c9-5f02-9a11-845980a1fd5c"
RandomExtensions = "fb686558-2515-59ef-acaa-46db3789a887"
RecipesBase = "3cdcf5f2-1ef4-517c-9805-6587b60abb01"
Singular = "bcd08a7b-43d2-5ff7-b6d4-c458787f915c"
TOPCOM_jll = "36f60fef-b880-50dc-9289-4aaecee93cc3"
Test = "8dfed614-e22c-5e08-85e1-65c5234f0b40"
UUIDs = "cf7118a7-6976-5b1a-9a39-7adc72f591a4"
cohomCalg_jll = "5558cf25-a90e-53b0-b813-cadaa3ae7ade"

[compat]
AbstractAlgebra = "0.30.2"
AlgebraicSolving = "0.3.0"
DocStringExtensions = "0.8, 0.9"
GAP = "0.9.4"
Hecke = "0.18.13"
JSON = "^0.20, ^0.21"
<<<<<<< HEAD
Nemo = "0.33.8"
=======
Nemo = "0.34.3"
>>>>>>> 25a3c38b
Polymake = "0.9.0"
Preferences = "1"
RandomExtensions = "0.4.3"
RecipesBase = "1.2.1"
Singular = "0.18.2"
TOPCOM_jll = "0.17.8"
cohomCalg_jll = "0.32.0"
julia = "1.6"<|MERGE_RESOLUTION|>--- conflicted
+++ resolved
@@ -30,11 +30,7 @@
 GAP = "0.9.4"
 Hecke = "0.18.13"
 JSON = "^0.20, ^0.21"
-<<<<<<< HEAD
-Nemo = "0.33.8"
-=======
 Nemo = "0.34.3"
->>>>>>> 25a3c38b
 Polymake = "0.9.0"
 Preferences = "1"
 RandomExtensions = "0.4.3"
