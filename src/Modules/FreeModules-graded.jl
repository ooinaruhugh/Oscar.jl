--- conflicted
+++ resolved
@@ -300,11 +300,7 @@
       r.SF = parent(s[1])
     end
     r.S = s
-<<<<<<< HEAD
-    r.O = [convert(F, s[i]) for i=1:Singular.ngens(s)]
-=======
     r.O = Vector{FreeModuleElem_dec{S}}(undef, Singular.ngens(s))
->>>>>>> 83575047
     return r
   end
 end
@@ -1409,8 +1405,6 @@
 
 
 
-<<<<<<< HEAD
-=======
 #############################
 function homology(C::Hecke.ChainComplex{ModuleFP_dec})
   H = SubQuo_dec[]
@@ -1468,5 +1462,4 @@
   return Singular.Module(base_ring(b), p)[1]
 end
 
->>>>>>> 83575047
 #TODO: tensor_product from Raul's H is broken